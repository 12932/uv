use std::str::FromStr;
<<<<<<< HEAD
use std::{cmp, num::NonZeroU32};
=======
use std::sync::Arc;
>>>>>>> bf2ee6bc

use rustc_hash::FxHashMap;

use platform_host::{Arch, Os, Platform, PlatformError};

#[derive(Debug, thiserror::Error)]
pub enum TagsError {
    #[error(transparent)]
    PlatformError(#[from] PlatformError),
    #[error("Unsupported implementation: {0}")]
    UnsupportedImplementation(String),
    #[error("Unknown implementation: {0}")]
    UnknownImplementation(String),
    #[error("Invalid priority: {0}")]
    InvalidPriority(usize, #[source] std::num::TryFromIntError),
}

#[derive(Debug, Eq, Ord, PartialEq, PartialOrd, Clone)]
pub enum IncompatibleTag {
    Invalid,
    Python,
    Abi,
    Platform,
}

#[derive(Debug, PartialEq, Eq)]
pub enum TagCompatibility {
    Incompatible(IncompatibleTag),
    Compatible(TagPriority),
}

impl Ord for TagCompatibility {
    fn cmp(&self, other: &Self) -> std::cmp::Ordering {
        match (self, other) {
            (Self::Compatible(p_self), Self::Compatible(p_other)) => p_self.cmp(p_other),
            (Self::Incompatible(_), Self::Compatible(_)) => cmp::Ordering::Less,
            (Self::Compatible(_), Self::Incompatible(_)) => cmp::Ordering::Greater,
            (Self::Incompatible(t_self), Self::Incompatible(t_other)) => t_self.cmp(t_other),
        }
    }
}

impl PartialOrd for TagCompatibility {
    fn partial_cmp(&self, other: &Self) -> Option<cmp::Ordering> {
        Some(TagCompatibility::cmp(self, other))
    }
}

impl TagCompatibility {
    pub fn is_compatible(&self) -> bool {
        matches!(self, Self::Compatible(_))
    }
}

/// A set of compatible tags for a given Python version and platform.
///
/// Its principle function is to determine whether the tags for a particular
/// wheel are compatible with the current environment.
#[derive(Debug, Clone)]
pub struct Tags {
    /// python_tag |--> abi_tag |--> platform_tag |--> priority
    #[allow(clippy::type_complexity)]
    map: Arc<FxHashMap<String, FxHashMap<String, FxHashMap<String, TagPriority>>>>,
}

impl Tags {
    /// Create a new set of tags.
    ///
    /// Tags are prioritized based on their position in the given vector. Specifically, tags that
    /// appear earlier in the vector are given higher priority than tags that appear later.
    pub fn new(tags: Vec<(String, String, String)>) -> Self {
        let mut map = FxHashMap::default();
        for (index, (py, abi, platform)) in tags.into_iter().rev().enumerate() {
            map.entry(py.to_string())
                .or_insert(FxHashMap::default())
                .entry(abi.to_string())
                .or_insert(FxHashMap::default())
                .entry(platform.to_string())
                .or_insert(TagPriority::try_from(index).expect("valid tag priority"));
        }
        Self { map: Arc::new(map) }
    }

    /// Returns the compatible tags for the given Python implementation (e.g., `cpython`), version,
    /// and platform.
    pub fn from_env(
        platform: &Platform,
        python_version: (u8, u8),
        implementation_name: &str,
        implementation_version: (u8, u8),
    ) -> Result<Self, TagsError> {
        let implementation = Implementation::from_str(implementation_name)?;
        let platform_tags = compatible_tags(platform)?;

        let mut tags = Vec::with_capacity(5 * platform_tags.len());

        // 1. This exact c api version
        for platform_tag in &platform_tags {
            tags.push((
                implementation.language_tag(python_version),
                implementation.abi_tag(python_version, implementation_version),
                platform_tag.clone(),
            ));
            tags.push((
                implementation.language_tag(python_version),
                "none".to_string(),
                platform_tag.clone(),
            ));
        }
        // 2. abi3 and no abi (e.g. executable binary)
        if matches!(implementation, Implementation::CPython) {
            // For some reason 3.2 is the minimum python for the cp abi
            for minor in 2..=python_version.1 {
                for platform_tag in &platform_tags {
                    tags.push((
                        implementation.language_tag((python_version.0, minor)),
                        "abi3".to_string(),
                        platform_tag.clone(),
                    ));
                }
            }
        }
        // 3. no abi (e.g. executable binary)
        for minor in 0..=python_version.1 {
            for platform_tag in &platform_tags {
                tags.push((
                    format!("py{}{}", python_version.0, minor),
                    "none".to_string(),
                    platform_tag.clone(),
                ));
            }
        }
        // 4. major only
        for platform_tag in platform_tags {
            tags.push((
                format!("py{}", python_version.0),
                "none".to_string(),
                platform_tag,
            ));
        }
        // 5. no binary
        for minor in 0..=python_version.1 {
            tags.push((
                format!("py{}{}", python_version.0, minor),
                "none".to_string(),
                "any".to_string(),
            ));
        }
        tags.push((
            format!("py{}", python_version.0),
            "none".to_string(),
            "any".to_string(),
        ));
        tags.sort();
        Ok(Self::new(tags))
    }

    /// Returns true when there exists at least one tag for this platform
    /// whose individual components all appear in each of the slices given.
    ///
    /// Like [`Tags::compatibility`], but short-circuits as soon as a compatible
    /// tag is found.
    pub fn is_compatible(
        &self,
        wheel_python_tags: &[String],
        wheel_abi_tags: &[String],
        wheel_platform_tags: &[String],
    ) -> bool {
        // NOTE: A typical work-load is a context in which the platform tags
        // are quite large, but the tags of a wheel are quite small. It is
        // common, for example, for the lengths of the slices given to all be
        // 1. So while the looping here might look slow, the key thing we want
        // to avoid is looping over all of the platform tags. We avoid that
        // with hashmap lookups.

        for wheel_py in wheel_python_tags {
            let Some(abis) = self.map.get(wheel_py) else {
                continue;
            };
            for wheel_abi in wheel_abi_tags {
                let Some(platforms) = abis.get(wheel_abi) else {
                    continue;
                };
                for wheel_platform in wheel_platform_tags {
                    if platforms.contains_key(wheel_platform) {
                        return true;
                    }
                }
            }
        }
        false
    }

    /// Returns the [`TagCompatiblity`] of the given tags.
    ///
    /// If compatible, includes the score of the most-compatible platform tag.
    /// If incompatible, includes the tag part which was a closest match.
    pub fn compatibility(
        &self,
        wheel_python_tags: &[String],
        wheel_abi_tags: &[String],
        wheel_platform_tags: &[String],
    ) -> TagCompatibility {
        let mut max_compatibility = TagCompatibility::Incompatible(IncompatibleTag::Invalid);

        for wheel_py in wheel_python_tags {
            let Some(abis) = self.map.get(wheel_py) else {
                max_compatibility =
                    max_compatibility.max(TagCompatibility::Incompatible(IncompatibleTag::Python));
                continue;
            };
            for wheel_abi in wheel_abi_tags {
                let Some(platforms) = abis.get(wheel_abi) else {
                    max_compatibility =
                        max_compatibility.max(TagCompatibility::Incompatible(IncompatibleTag::Abi));
                    continue;
                };
                for wheel_platform in wheel_platform_tags {
                    let priority = platforms.get(wheel_platform).copied();
                    if let Some(priority) = priority {
                        max_compatibility =
                            max_compatibility.max(TagCompatibility::Compatible(priority));
                    } else {
                        max_compatibility = max_compatibility
                            .max(TagCompatibility::Incompatible(IncompatibleTag::Platform));
                    }
                }
            }
        }
        max_compatibility
    }
}

/// The priority of a platform tag.
///
/// A wrapper around [`NonZeroU32`]. Higher values indicate higher priority.
#[derive(Debug, Clone, Copy, PartialEq, Eq, PartialOrd, Ord)]
pub struct TagPriority(NonZeroU32);

impl TryFrom<usize> for TagPriority {
    type Error = TagsError;

    /// Create a [`TagPriority`] from a `usize`, where higher `usize` values are given higher
    /// priority.
    fn try_from(priority: usize) -> Result<Self, TagsError> {
        match u32::try_from(priority).and_then(|priority| NonZeroU32::try_from(1 + priority)) {
            Ok(priority) => Ok(Self(priority)),
            Err(err) => Err(TagsError::InvalidPriority(priority, err)),
        }
    }
}

#[derive(Debug, Clone, Copy)]
pub enum Implementation {
    CPython,
    PyPy,
}

impl Implementation {
    /// Returns the "language implementation and version tag" for the current implementation and
    /// Python version (e.g., `cp39` or `pp37`).
    pub fn language_tag(&self, python_version: (u8, u8)) -> String {
        match self {
            // Ex) `cp39`
            Implementation::CPython => format!("cp{}{}", python_version.0, python_version.1),
            // Ex) `pp39`
            Implementation::PyPy => format!("pp{}{}", python_version.0, python_version.1),
        }
    }

    pub fn abi_tag(&self, python_version: (u8, u8), implementation_version: (u8, u8)) -> String {
        match self {
            // Ex) `cp39`
            Implementation::CPython => {
                if python_version.1 <= 7 {
                    format!("cp{}{}m", python_version.0, python_version.1)
                } else {
                    format!("cp{}{}", python_version.0, python_version.1)
                }
            }
            // Ex) `pypy39_pp73`
            Implementation::PyPy => format!(
                "pypy{}{}_pp{}{}",
                python_version.0,
                python_version.1,
                implementation_version.0,
                implementation_version.1
            ),
        }
    }
}

impl FromStr for Implementation {
    type Err = TagsError;

    fn from_str(s: &str) -> Result<Self, TagsError> {
        match s {
            // Known and supported implementations.
            "cpython" => Ok(Self::CPython),
            "pypy" => Ok(Self::PyPy),
            // Known but unsupported implementations.
            "python" => Err(TagsError::UnsupportedImplementation(s.to_string())),
            "ironpython" => Err(TagsError::UnsupportedImplementation(s.to_string())),
            "jython" => Err(TagsError::UnsupportedImplementation(s.to_string())),
            // Unknown implementations.
            _ => Err(TagsError::UnknownImplementation(s.to_string())),
        }
    }
}

/// Returns the compatible tags for the current [`Platform`] (e.g., `manylinux_2_17`,
/// `macosx_11_0_arm64`, or `win_amd64`).
///
/// We have two cases: Actual platform specific tags (including "merged" tags such as universal2)
/// and "any".
///
/// Bit of a mess, needs to be cleaned up.
fn compatible_tags(platform: &Platform) -> Result<Vec<String>, PlatformError> {
    let os = platform.os();
    let arch = platform.arch();

    let platform_tags = match (&os, arch) {
        (Os::Manylinux { major, minor }, _) => {
            let mut platform_tags = vec![format!("linux_{}", arch)];
            platform_tags.extend(
                (arch.get_minimum_manylinux_minor()..=*minor)
                    .map(|minor| format!("manylinux_{major}_{minor}_{arch}")),
            );
            if (arch.get_minimum_manylinux_minor()..=*minor).contains(&12) {
                platform_tags.push(format!("manylinux2010_{arch}"));
            }
            if (arch.get_minimum_manylinux_minor()..=*minor).contains(&17) {
                platform_tags.push(format!("manylinux2014_{arch}"));
            }
            if (arch.get_minimum_manylinux_minor()..=*minor).contains(&5) {
                platform_tags.push(format!("manylinux1_{arch}"));
            }
            platform_tags
        }
        (Os::Musllinux { major, minor }, _) => {
            let mut platform_tags = vec![format!("linux_{}", arch)];
            // musl 1.1 is the lowest supported version in musllinux
            platform_tags
                .extend((1..=*minor).map(|minor| format!("musllinux_{major}_{minor}_{arch}")));
            platform_tags
        }
        (Os::Macos { major, minor }, Arch::X86_64) => {
            // Source: https://github.com/pypa/packaging/blob/fd4f11139d1c884a637be8aa26bb60a31fbc9411/packaging/tags.py#L346
            let mut platform_tags = vec![];
            match major {
                10 => {
                    // Prior to Mac OS 11, each yearly release of Mac OS bumped the "minor" version
                    // number. The major version was always 10.
                    for minor in (0..=*minor).rev() {
                        for binary_format in get_mac_binary_formats(*major, minor, arch) {
                            platform_tags.push(format!("macosx_{major}_{minor}_{binary_format}"));
                        }
                    }
                }
                value if *value >= 11 => {
                    // Starting with Mac OS 11, each yearly release bumps the major version number.
                    // The minor versions are now the midyear updates.
                    for major in (10..=*major).rev() {
                        for binary_format in get_mac_binary_formats(major, 0, arch) {
                            platform_tags.push(format!("macosx_{}_{}_{}", major, 0, binary_format));
                        }
                    }
                    // The "universal2" binary format can have a macOS version earlier than 11.0
                    // when the x86_64 part of the binary supports that version of macOS.
                    for minor in (4..=16).rev() {
                        for binary_format in get_mac_binary_formats(10, minor, arch) {
                            platform_tags
                                .push(format!("macosx_{}_{}_{}", 10, minor, binary_format));
                        }
                    }
                }
                _ => {
                    return Err(PlatformError::OsVersionDetectionError(format!(
                        "Unsupported macOS version: {major}",
                    )));
                }
            }
            platform_tags
        }
        (Os::Macos { major, .. }, Arch::Aarch64) => {
            // Source: https://github.com/pypa/packaging/blob/fd4f11139d1c884a637be8aa26bb60a31fbc9411/packaging/tags.py#L346
            let mut platform_tags = vec![];
            // Starting with Mac OS 11, each yearly release bumps the major version number.
            // The minor versions are now the midyear updates.
            for major in (10..=*major).rev() {
                for binary_format in get_mac_binary_formats(major, 0, arch) {
                    platform_tags.push(format!("macosx_{}_{}_{}", major, 0, binary_format));
                }
            }
            // The "universal2" binary format can have a macOS version earlier than 11.0
            // when the x86_64 part of the binary supports that version of macOS.
            platform_tags.extend(
                (4..=16)
                    .rev()
                    .map(|minor| format!("macosx_{}_{}_universal2", 10, minor)),
            );
            platform_tags
        }
        (Os::Windows, Arch::X86) => {
            vec!["win32".to_string()]
        }
        (Os::Windows, Arch::X86_64) => {
            vec!["win_amd64".to_string()]
        }
        (Os::Windows, Arch::Aarch64) => vec!["win_arm64".to_string()],
        (
            Os::FreeBsd { release }
            | Os::NetBsd { release }
            | Os::OpenBsd { release }
            | Os::Dragonfly { release }
            | Os::Haiku { release },
            _,
        ) => {
            let release = release.replace(['.', '-'], "_");
            vec![format!(
                "{}_{}_{}",
                os.to_string().to_lowercase(),
                release,
                arch
            )]
        }
        (Os::Illumos { release, arch }, _) => {
            // See https://github.com/python/cpython/blob/46c8d915715aa2bd4d697482aa051fe974d440e1/Lib/sysconfig.py#L722-L730
            if let Some((major, other)) = release.split_once('_') {
                let major_ver: u64 = major.parse().map_err(|err| {
                    PlatformError::OsVersionDetectionError(format!(
                        "illumos major version is not a number: {err}"
                    ))
                })?;
                if major_ver >= 5 {
                    // SunOS 5 == Solaris 2
                    let os = "solaris".to_string();
                    let release = format!("{}_{}", major_ver - 3, other);
                    let arch = format!("{arch}_64bit");
                    return Ok(vec![format!("{}_{}_{}", os, release, arch)]);
                }
            }

            let os = os.to_string().to_lowercase();
            vec![format!("{}_{}_{}", os, release, arch)]
        }
        _ => {
            return Err(PlatformError::OsVersionDetectionError(format!(
                "Unsupported operating system and architecture combination: {os} {arch}"
            )));
        }
    };
    Ok(platform_tags)
}

/// Determine the appropriate binary formats for a macOS version.
/// Source: <https://github.com/pypa/packaging/blob/fd4f11139d1c884a637be8aa26bb60a31fbc9411/packaging/tags.py#L314>
fn get_mac_binary_formats(major: u16, minor: u16, arch: Arch) -> Vec<String> {
    let mut formats = vec![match arch {
        Arch::Aarch64 => "arm64".to_string(),
        _ => arch.to_string(),
    }];

    if matches!(arch, Arch::X86_64) {
        if (major, minor) < (10, 4) {
            return vec![];
        }
        formats.extend([
            "intel".to_string(),
            "fat64".to_string(),
            "fat32".to_string(),
        ]);
    }

    if matches!(arch, Arch::X86_64 | Arch::Aarch64) {
        formats.push("universal2".to_string());
    }

    if matches!(arch, Arch::X86_64) {
        formats.push("universal".to_string());
    }

    formats
}<|MERGE_RESOLUTION|>--- conflicted
+++ resolved
@@ -1,9 +1,6 @@
 use std::str::FromStr;
-<<<<<<< HEAD
+use std::sync::Arc;
 use std::{cmp, num::NonZeroU32};
-=======
-use std::sync::Arc;
->>>>>>> bf2ee6bc
 
 use rustc_hash::FxHashMap;
 

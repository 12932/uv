use std::collections::btree_map::{BTreeMap, Entry};
use std::sync::OnceLock;

use chrono::{DateTime, Utc};
use tracing::{instrument, warn};

use distribution_filename::DistFilename;
use distribution_types::{Dist, IncompatibleWheel, IndexUrl, PrioritizedDist, WheelCompatibility};
use pep440_rs::Version;
use platform_tags::Tags;
use puffin_client::{FlatDistributions, OwnedArchive, SimpleMetadata, VersionFiles};
use puffin_normalize::PackageName;
use puffin_traits::NoBinary;
use puffin_warnings::warn_user_once;
use pypi_types::Hashes;
use rkyv::{de::deserializers::SharedDeserializeMap, Deserialize};

use crate::python_requirement::PythonRequirement;

/// A map from versions to distributions.
<<<<<<< HEAD
#[derive(Debug, Default, Clone)]
pub struct VersionMap(BTreeMap<Version, PrioritizedDist>);
=======
#[derive(Debug)]
pub struct VersionMap {
    inner: VersionMapInner,
}
>>>>>>> bf2ee6bc

impl VersionMap {
    /// Initialize a [`VersionMap`] from the given metadata.
    #[instrument(skip_all, fields(package_name))]
    #[allow(clippy::too_many_arguments)]
    pub(crate) fn from_metadata(
        simple_metadata: OwnedArchive<SimpleMetadata>,
        package_name: &PackageName,
        index: &IndexUrl,
        tags: &Tags,
        python_requirement: &PythonRequirement,
        exclude_newer: Option<&DateTime<Utc>>,
        flat_index: Option<FlatDistributions>,
        no_binary: &NoBinary,
    ) -> Self {
        let mut map = BTreeMap::new();
        // Create stubs for each entry in simple metadata. The full conversion
        // from a `VersionFiles` to a PrioritizedDistribution for each version
        // isn't done until that specific version is requested.
        for (datum_index, datum) in simple_metadata.iter().enumerate() {
            let version: Version = datum
                .version
                .deserialize(&mut SharedDeserializeMap::new())
                .expect("archived version always deserializes");
            map.insert(
                version,
                LazyPrioritizedDistribution::OnlySimple(SimplePrioritizedDistribution {
                    datum_index,
                    dist: OnceLock::new(),
                }),
            );
        }
        // If a set of flat distributions have been given, we need to add those
        // to our map of entries as well.
        for (version, prioritized_dist) in flat_index.into_iter().flatten() {
            match map.entry(version) {
                Entry::Vacant(e) => {
                    e.insert(LazyPrioritizedDistribution::OnlyFlat(prioritized_dist));
                }
                // When there is both a `VersionFiles` (from the "simple"
                // metadata) and a flat distribution for the same version of
                // a package, we store both and "merge" them into a single
                // `PrioritizedDistribution` upon access later.
                Entry::Occupied(e) => match e.remove_entry() {
                    (version, LazyPrioritizedDistribution::OnlySimple(simple_dist)) => {
                        map.insert(
                            version,
                            LazyPrioritizedDistribution::Both {
                                flat: prioritized_dist,
                                simple: simple_dist,
                            },
                        );
                    }
                    _ => unreachable!(),
                },
            }
        }
        // Check if binaries are allowed for this package.
        let no_binary = match no_binary {
            NoBinary::None => false,
            NoBinary::All => true,
            NoBinary::Packages(packages) => packages.contains(package_name),
        };
        VersionMap {
            inner: VersionMapInner::Lazy(VersionMapLazy {
                map,
                simple_metadata,
                no_binary,
                index: index.clone(),
                tags: tags.clone(),
                python_requirement: python_requirement.clone(),
                exclude_newer: exclude_newer.copied(),
            }),
        }
    }

    /// Return the [`DistFile`] for the given version, if any.
    pub(crate) fn get(&self, version: &Version) -> Option<ResolvableDist> {
        self.get_with_version(version)
            .map(|(_, resolvable_dist)| resolvable_dist)
    }

    /// Return the [`DistFile`] and the `Version` from the map for the given
    /// version, if any.
    ///
    /// This is useful when you depend on access to the specific `Version`
    /// stored in this map. For example, the versions `1.2.0` and `1.2` are
    /// semantically equivalent, but when converted to strings, they are
    /// distinct.
    pub(crate) fn get_with_version<'a>(
        &'a self,
        version: &Version,
    ) -> Option<(&'a Version, ResolvableDist)> {
        match self.inner {
            VersionMapInner::Eager(ref map) => map
                .get_key_value(version)
                .and_then(|(version, dist)| Some((version, dist.get()?))),
            VersionMapInner::Lazy(ref lazy) => lazy
                .get_with_version(version)
                .and_then(|(version, dist)| Some((version, dist.get()?))),
        }
    }

    /// Return an iterator over the versions and distributions.
    ///
    /// Note that the value returned in this iterator is a [`VersionMapDist`],
    /// which can be used to lazily request a [`ResolvableDist`]. This is
    /// useful in cases where one can skip materializing a full distribution
    /// for each version.
    pub(crate) fn iter(&self) -> impl DoubleEndedIterator<Item = (&Version, VersionMapDistHandle)> {
        match self.inner {
            VersionMapInner::Eager(ref map) => {
                either::Either::Left(map.iter().map(|(version, dist)| {
                    let version_map_dist = VersionMapDistHandle {
                        inner: VersionMapDistHandleInner::Eager(dist),
                    };
                    (version, version_map_dist)
                }))
            }
            VersionMapInner::Lazy(ref lazy) => {
                either::Either::Right(lazy.map.iter().map(|(version, dist)| {
                    let version_map_dist = VersionMapDistHandle {
                        inner: VersionMapDistHandleInner::Lazy { lazy, dist },
                    };
                    (version, version_map_dist)
                }))
            }
        }
    }

    /// Return the [`Hashes`] for the given version, if any.
    pub(crate) fn hashes(&self, version: &Version) -> Vec<Hashes> {
        match self.inner {
            VersionMapInner::Eager(ref map) => map
                .get(version)
                .map(|file| file.hashes().to_vec())
                .unwrap_or_default(),
            VersionMapInner::Lazy(ref lazy) => lazy
                .get(version)
                .map(|file| file.hashes().to_vec())
                .unwrap_or_default(),
        }
    }

    /// Returns the total number of distinct versions in this map.
    ///
    /// Note that this may include versions of distributions that are not
    /// usable in the current environment.
    pub(crate) fn len(&self) -> usize {
        match self.inner {
            VersionMapInner::Eager(ref map) => map.len(),
            VersionMapInner::Lazy(VersionMapLazy { ref map, .. }) => map.len(),
        }
    }
}

impl From<FlatDistributions> for VersionMap {
    fn from(flat_index: FlatDistributions) -> Self {
        VersionMap {
            inner: VersionMapInner::Eager(flat_index.into()),
        }
    }
}

/// A lazily initialized distribution.
///
/// This permits access to a handle that can be turned into a resolvable
/// distribution when desired. This is coupled with a `Version` in
/// [`VersionMap::iter`] to permit iteration over all items in a map without
/// necessarily constructing a distribution for every version if it isn't
/// needed.
///
/// Note that because of laziness, not all such items can be turned into
/// a valid distribution. For example, if in the process of building a
/// distribution no compatible wheel or source distribution could be found,
/// then building a `ResolvableDist` will fail.
pub(crate) struct VersionMapDistHandle<'a> {
    inner: VersionMapDistHandleInner<'a>,
}

enum VersionMapDistHandleInner<'a> {
    Eager(&'a PrioritizedDistribution),
    Lazy {
        lazy: &'a VersionMapLazy,
        dist: &'a LazyPrioritizedDistribution,
    },
}

impl<'a> VersionMapDistHandle<'a> {
    /// Returns a resolvable distribution from this handle.
    pub(crate) fn resolvable_dist(&self) -> Option<ResolvableDist<'a>> {
        match self.inner {
            VersionMapDistHandleInner::Eager(dist) => dist.get(),
            VersionMapDistHandleInner::Lazy { lazy, dist } => Some(lazy.get_lazy(dist)?.get()?),
        }
    }
}

/// The kind of internal version map we have.
#[derive(Debug)]
enum VersionMapInner {
    /// All distributions are fully materialized in memory.
    ///
    /// This usually happens when one needs a `VersionMap` from a
    /// `FlatDistributions`.
    Eager(BTreeMap<Version, PrioritizedDistribution>),
    /// Some distributions might be fully materialized (i.e., by initializing
    /// a `VersionMap` with a `FlatDistributions`), but some distributions
    /// might still be in their "raw" `SimpleMetadata` format. In this case, a
    /// `PrioritizedDistribution` isn't actually created in memory until the
    /// specific version has been requested.
    Lazy(VersionMapLazy),
}

/// A map that lazily materializes some prioritized distributions upon access.
///
/// The idea here is that some packages have a lot of versions published, and
/// needing to materialize a full `VersionMap` with all corresponding metadata
/// for every version in memory is expensive. Since a `SimpleMetadata` can be
/// materialized with very little cost (via `rkyv` in the warm cached case),
/// avoiding another conversion step into a fully filled out `VersionMap` can
/// provide substantial savings in some cases.
#[derive(Debug)]
struct VersionMapLazy {
    /// A map from version to possibly-initialized distribution.
    map: BTreeMap<Version, LazyPrioritizedDistribution>,
    /// The raw simple metadata from which `PrioritizedDistribution`s should
    /// be constructed.
    simple_metadata: OwnedArchive<SimpleMetadata>,
    /// When true, wheels aren't allowed.
    no_binary: bool,
    /// The URL of the index where this package came from.
    index: IndexUrl,
    /// The set of compatibility tags that determines whether a wheel is usable
    /// in the current environment.
    tags: Tags,
    /// The version of Python active in the current environment. This is used
    /// to determine whether a package's Python version constraint (if one
    /// exists) is satisfied or not.
    python_requirement: PythonRequirement,
    /// Whether files newer than this timestamp should be excluded or not.
    exclude_newer: Option<DateTime<Utc>>,
}

impl VersionMapLazy {
    /// Returns the distribution for the given version, if it exists.
    fn get(&self, version: &Version) -> Option<&PrioritizedDistribution> {
        self.get_with_version(version)
            .map(|(_, prioritized_dist)| prioritized_dist)
    }

    /// Returns the distribution for the given version along with the version
    /// in this map, if it exists.
    fn get_with_version(&self, version: &Version) -> Option<(&Version, &PrioritizedDistribution)> {
        let (version, lazy_dist) = self.map.get_key_value(version)?;
        let priority_dist = self.get_lazy(lazy_dist)?;
        Some((version, priority_dist))
    }

    /// Given a reference to a possibly-initialized distribution that is in
    /// this lazy map, return the corresponding distribution.
    ///
    /// When both a flat and simple distribution are present internally, they
    /// are merged automatically.
    fn get_lazy<'p>(
        &'p self,
        lazy_dist: &'p LazyPrioritizedDistribution,
    ) -> Option<&'p PrioritizedDistribution> {
        match *lazy_dist {
            LazyPrioritizedDistribution::OnlyFlat(ref dist) => Some(dist),
            LazyPrioritizedDistribution::OnlySimple(ref dist) => self.get_simple(None, dist),
            LazyPrioritizedDistribution::Both {
                ref flat,
                ref simple,
            } => self.get_simple(Some(flat), simple),
        }
    }

    /// Given an optional starting point, return the final form of the
    /// given simple distribution. If it wasn't initialized yet, then this
    /// initializes it. If the distribution would otherwise be empty, this
    /// returns `None`.
    fn get_simple<'p>(
        &'p self,
        init: Option<&'p PrioritizedDistribution>,
        simple: &'p SimplePrioritizedDistribution,
    ) -> Option<&'p PrioritizedDistribution> {
        let get_or_init = || {
            let files: VersionFiles = self
                .simple_metadata
                .datum(simple.datum_index)
                .expect("index to lazy dist is correct")
                .files
                .deserialize(&mut SharedDeserializeMap::new())
                .expect("archived version files should deserialize");
            let mut priority_dist = init.cloned().unwrap_or_default();
            for (filename, file) in files.all() {
                if let Some(exclude_newer) = self.exclude_newer {
                    match file.upload_time_utc_ms.as_ref() {
                        Some(&upload_time) if upload_time >= exclude_newer.timestamp_millis() => {
                            priority_dist.set_exclude_newer();
                            continue;
                        }
                        None => {
                            warn_user_once!(
                                "{} is missing an upload date, but user provided: {exclude_newer}",
                                file.filename,
                            );
                            priority_dist.set_exclude_newer();
                            continue;
                        }
                        _ => {}
                    }
                }
                let yanked = file.yanked.clone().unwrap_or_default();
                let requires_python = file.requires_python.clone();
                let hash = file.hashes.clone();
                match filename {
                    DistFilename::WheelFilename(filename) => {
<<<<<<< HEAD
                        // Determine a compatibility for the wheel based on tags
                        let mut compatibility =
                            WheelCompatibility::from(filename.compatibility(tags));

                        if compatibility.is_compatible() {
                            // Check for Python version incompatibility
                            if let Some(ref requires_python) = file.requires_python {
                                if !requires_python.contains(python_requirement.target()) {
                                    compatibility = WheelCompatibility::Incompatible(
                                        IncompatibleWheel::RequiresPython,
                                    );
                                }
                            }

                            // Mark all wheels as incompatibility when binaries are disabled
                            if no_binary {
                                compatibility =
                                    WheelCompatibility::Incompatible(IncompatibleWheel::NoBinary);
                            }
                        };

=======
                        // If pre-built binaries are disabled, skip this wheel
                        if self.no_binary {
                            continue;
                        }

                        // To be compatible, the wheel must both have
                        // compatible tags _and_ have a compatible Python
                        // requirement.
                        let priority = filename.compatibility(&self.tags).filter(|_| {
                            file.requires_python
                                .as_ref()
                                .map_or(true, |requires_python| {
                                    requires_python.contains(self.python_requirement.target())
                                })
                        });
>>>>>>> bf2ee6bc
                        let dist = Dist::from_registry(
                            DistFilename::WheelFilename(filename),
                            file,
                            self.index.clone(),
                        );
                        priority_dist.insert_built(
                            dist,
                            requires_python,
                            yanked,
                            Some(hash),
                            compatibility,
                        );
                    }
                    DistFilename::SourceDistFilename(filename) => {
                        let dist = Dist::from_registry(
                            DistFilename::SourceDistFilename(filename),
                            file,
                            self.index.clone(),
                        );
                        priority_dist.insert_source(dist, requires_python, yanked, Some(hash));
                    }
                }
            }
<<<<<<< HEAD
            version_map.insert(version, priority_dist);
        }
        // Add any left over packages from the version map that we didn't visit
        // above via `SimpleMetadata`.
        if let Some(flat_index) = flat_index {
            version_map.extend(flat_index.into_iter());
        }
        Self(version_map)
    }

    /// Return the [`PrioritizedDist`] for the given version, if any.
    pub(crate) fn get(&self, version: &Version) -> Option<&PrioritizedDist> {
        self.0.get(version)
    }

    /// Return an iterator over [`Version`] and [`PrioritizedDist`] pairs in the map.
    pub(crate) fn iter(&self) -> impl DoubleEndedIterator<Item = (&Version, &PrioritizedDist)> {
        self.0.iter()
=======
            if priority_dist.is_empty() {
                None
            } else {
                Some(priority_dist)
            }
        };
        simple.dist.get_or_init(get_or_init).as_ref()
>>>>>>> bf2ee6bc
    }
}

/// Represents a possibly initialized `PrioritizedDistribution` for
/// a single version of a package.
#[derive(Debug)]
enum LazyPrioritizedDistribution {
    /// Represents a eagerly constructed distribution from a
    /// `FlatDistributions`.
    OnlyFlat(PrioritizedDistribution),
    /// Represents a lazyily constructed distribution from an index into a
    /// `VersionFiles` from `SimpleMetadata`.
    OnlySimple(SimplePrioritizedDistribution),
    /// Combines the above. This occurs when we have data from both a flat
    /// distribution and a simple distribution.
    Both {
        flat: PrioritizedDistribution,
        simple: SimplePrioritizedDistribution,
    },
}

/// Represents a lazily initialized `PrioritizedDistribution`.
#[derive(Debug)]
struct SimplePrioritizedDistribution {
    /// An offset into `SimpleMetadata` corresponding to a `SimpleMetadatum`.
    /// This provides access to a `VersionFiles` that is used to construct a
    /// `PrioritizedDistribution`.
    datum_index: usize,
    /// A lazily initialized distribution.
    ///
    /// Note that the `Option` does not represent the initialization state.
    /// The `Option` can be `None` even after initialization, for example,
    /// if initialization could not find any usable files from which to
    /// construct a distribution. (One easy way to effect this, at the time
    /// of writing, is to use `--exclude-newer 1900-01-01`.)
    dist: OnceLock<Option<PrioritizedDistribution>>,
}<|MERGE_RESOLUTION|>--- conflicted
+++ resolved
@@ -18,15 +18,10 @@
 use crate::python_requirement::PythonRequirement;
 
 /// A map from versions to distributions.
-<<<<<<< HEAD
-#[derive(Debug, Default, Clone)]
-pub struct VersionMap(BTreeMap<Version, PrioritizedDist>);
-=======
 #[derive(Debug)]
 pub struct VersionMap {
     inner: VersionMapInner,
 }
->>>>>>> bf2ee6bc
 
 impl VersionMap {
     /// Initialize a [`VersionMap`] from the given metadata.
@@ -44,7 +39,7 @@
     ) -> Self {
         let mut map = BTreeMap::new();
         // Create stubs for each entry in simple metadata. The full conversion
-        // from a `VersionFiles` to a PrioritizedDistribution for each version
+        // from a `VersionFiles` to a PrioritizedDist for each version
         // isn't done until that specific version is requested.
         for (datum_index, datum) in simple_metadata.iter().enumerate() {
             let version: Version = datum
@@ -53,7 +48,7 @@
                 .expect("archived version always deserializes");
             map.insert(
                 version,
-                LazyPrioritizedDistribution::OnlySimple(SimplePrioritizedDistribution {
+                LazyPrioritizedDist::OnlySimple(SimplePrioritizedDist {
                     datum_index,
                     dist: OnceLock::new(),
                 }),
@@ -64,17 +59,17 @@
         for (version, prioritized_dist) in flat_index.into_iter().flatten() {
             match map.entry(version) {
                 Entry::Vacant(e) => {
-                    e.insert(LazyPrioritizedDistribution::OnlyFlat(prioritized_dist));
+                    e.insert(LazyPrioritizedDist::OnlyFlat(prioritized_dist));
                 }
                 // When there is both a `VersionFiles` (from the "simple"
                 // metadata) and a flat distribution for the same version of
                 // a package, we store both and "merge" them into a single
-                // `PrioritizedDistribution` upon access later.
+                // `PrioritizedDist` upon access later.
                 Entry::Occupied(e) => match e.remove_entry() {
-                    (version, LazyPrioritizedDistribution::OnlySimple(simple_dist)) => {
+                    (version, LazyPrioritizedDist::OnlySimple(simple_dist)) => {
                         map.insert(
                             version,
-                            LazyPrioritizedDistribution::Both {
+                            LazyPrioritizedDist::Both {
                                 flat: prioritized_dist,
                                 simple: simple_dist,
                             },
@@ -104,9 +99,8 @@
     }
 
     /// Return the [`DistFile`] for the given version, if any.
-    pub(crate) fn get(&self, version: &Version) -> Option<ResolvableDist> {
-        self.get_with_version(version)
-            .map(|(_, resolvable_dist)| resolvable_dist)
+    pub(crate) fn get(&self, version: &Version) -> Option<&PrioritizedDist> {
+        self.get_with_version(version).map(|(_version, dist)| dist)
     }
 
     /// Return the [`DistFile`] and the `Version` from the map for the given
@@ -119,21 +113,21 @@
     pub(crate) fn get_with_version<'a>(
         &'a self,
         version: &Version,
-    ) -> Option<(&'a Version, ResolvableDist)> {
+    ) -> Option<(&'a Version, &'a PrioritizedDist)> {
         match self.inner {
             VersionMapInner::Eager(ref map) => map
                 .get_key_value(version)
-                .and_then(|(version, dist)| Some((version, dist.get()?))),
+                .and_then(|(version, dist)| Some((version, dist))),
             VersionMapInner::Lazy(ref lazy) => lazy
                 .get_with_version(version)
-                .and_then(|(version, dist)| Some((version, dist.get()?))),
+                .and_then(|(version, dist)| Some((version, dist))),
         }
     }
 
     /// Return an iterator over the versions and distributions.
     ///
     /// Note that the value returned in this iterator is a [`VersionMapDist`],
-    /// which can be used to lazily request a [`ResolvableDist`]. This is
+    /// which can be used to lazily request a [`CompatibleDist`]. This is
     /// useful in cases where one can skip materializing a full distribution
     /// for each version.
     pub(crate) fn iter(&self) -> impl DoubleEndedIterator<Item = (&Version, VersionMapDistHandle)> {
@@ -202,25 +196,25 @@
 /// Note that because of laziness, not all such items can be turned into
 /// a valid distribution. For example, if in the process of building a
 /// distribution no compatible wheel or source distribution could be found,
-/// then building a `ResolvableDist` will fail.
+/// then building a `CompatibleDist` will fail.
 pub(crate) struct VersionMapDistHandle<'a> {
     inner: VersionMapDistHandleInner<'a>,
 }
 
 enum VersionMapDistHandleInner<'a> {
-    Eager(&'a PrioritizedDistribution),
+    Eager(&'a PrioritizedDist),
     Lazy {
         lazy: &'a VersionMapLazy,
-        dist: &'a LazyPrioritizedDistribution,
+        dist: &'a LazyPrioritizedDist,
     },
 }
 
 impl<'a> VersionMapDistHandle<'a> {
-    /// Returns a resolvable distribution from this handle.
-    pub(crate) fn resolvable_dist(&self) -> Option<ResolvableDist<'a>> {
+    /// Returns a prioritized distribution from this handle.
+    pub(crate) fn prioritized_dist(&self) -> Option<&'a PrioritizedDist> {
         match self.inner {
-            VersionMapDistHandleInner::Eager(dist) => dist.get(),
-            VersionMapDistHandleInner::Lazy { lazy, dist } => Some(lazy.get_lazy(dist)?.get()?),
+            VersionMapDistHandleInner::Eager(dist) => Some(dist),
+            VersionMapDistHandleInner::Lazy { lazy, dist } => Some(lazy.get_lazy(dist)?),
         }
     }
 }
@@ -232,11 +226,11 @@
     ///
     /// This usually happens when one needs a `VersionMap` from a
     /// `FlatDistributions`.
-    Eager(BTreeMap<Version, PrioritizedDistribution>),
+    Eager(BTreeMap<Version, PrioritizedDist>),
     /// Some distributions might be fully materialized (i.e., by initializing
     /// a `VersionMap` with a `FlatDistributions`), but some distributions
     /// might still be in their "raw" `SimpleMetadata` format. In this case, a
-    /// `PrioritizedDistribution` isn't actually created in memory until the
+    /// `PrioritizedDist` isn't actually created in memory until the
     /// specific version has been requested.
     Lazy(VersionMapLazy),
 }
@@ -252,8 +246,8 @@
 #[derive(Debug)]
 struct VersionMapLazy {
     /// A map from version to possibly-initialized distribution.
-    map: BTreeMap<Version, LazyPrioritizedDistribution>,
-    /// The raw simple metadata from which `PrioritizedDistribution`s should
+    map: BTreeMap<Version, LazyPrioritizedDist>,
+    /// The raw simple metadata from which `PrioritizedDist`s should
     /// be constructed.
     simple_metadata: OwnedArchive<SimpleMetadata>,
     /// When true, wheels aren't allowed.
@@ -273,14 +267,14 @@
 
 impl VersionMapLazy {
     /// Returns the distribution for the given version, if it exists.
-    fn get(&self, version: &Version) -> Option<&PrioritizedDistribution> {
+    fn get(&self, version: &Version) -> Option<&PrioritizedDist> {
         self.get_with_version(version)
             .map(|(_, prioritized_dist)| prioritized_dist)
     }
 
     /// Returns the distribution for the given version along with the version
     /// in this map, if it exists.
-    fn get_with_version(&self, version: &Version) -> Option<(&Version, &PrioritizedDistribution)> {
+    fn get_with_version(&self, version: &Version) -> Option<(&Version, &PrioritizedDist)> {
         let (version, lazy_dist) = self.map.get_key_value(version)?;
         let priority_dist = self.get_lazy(lazy_dist)?;
         Some((version, priority_dist))
@@ -291,14 +285,11 @@
     ///
     /// When both a flat and simple distribution are present internally, they
     /// are merged automatically.
-    fn get_lazy<'p>(
-        &'p self,
-        lazy_dist: &'p LazyPrioritizedDistribution,
-    ) -> Option<&'p PrioritizedDistribution> {
+    fn get_lazy<'p>(&'p self, lazy_dist: &'p LazyPrioritizedDist) -> Option<&'p PrioritizedDist> {
         match *lazy_dist {
-            LazyPrioritizedDistribution::OnlyFlat(ref dist) => Some(dist),
-            LazyPrioritizedDistribution::OnlySimple(ref dist) => self.get_simple(None, dist),
-            LazyPrioritizedDistribution::Both {
+            LazyPrioritizedDist::OnlyFlat(ref dist) => Some(dist),
+            LazyPrioritizedDist::OnlySimple(ref dist) => self.get_simple(None, dist),
+            LazyPrioritizedDist::Both {
                 ref flat,
                 ref simple,
             } => self.get_simple(Some(flat), simple),
@@ -311,9 +302,9 @@
     /// returns `None`.
     fn get_simple<'p>(
         &'p self,
-        init: Option<&'p PrioritizedDistribution>,
-        simple: &'p SimplePrioritizedDistribution,
-    ) -> Option<&'p PrioritizedDistribution> {
+        init: Option<&'p PrioritizedDist>,
+        simple: &'p SimplePrioritizedDist,
+    ) -> Option<&'p PrioritizedDist> {
         let get_or_init = || {
             let files: VersionFiles = self
                 .simple_metadata
@@ -346,15 +337,14 @@
                 let hash = file.hashes.clone();
                 match filename {
                     DistFilename::WheelFilename(filename) => {
-<<<<<<< HEAD
                         // Determine a compatibility for the wheel based on tags
                         let mut compatibility =
-                            WheelCompatibility::from(filename.compatibility(tags));
+                            WheelCompatibility::from(filename.compatibility(&self.tags));
 
                         if compatibility.is_compatible() {
                             // Check for Python version incompatibility
                             if let Some(ref requires_python) = file.requires_python {
-                                if !requires_python.contains(python_requirement.target()) {
+                                if !requires_python.contains(self.python_requirement.target()) {
                                     compatibility = WheelCompatibility::Incompatible(
                                         IncompatibleWheel::RequiresPython,
                                     );
@@ -362,29 +352,12 @@
                             }
 
                             // Mark all wheels as incompatibility when binaries are disabled
-                            if no_binary {
+                            if self.no_binary {
                                 compatibility =
                                     WheelCompatibility::Incompatible(IncompatibleWheel::NoBinary);
                             }
                         };
 
-=======
-                        // If pre-built binaries are disabled, skip this wheel
-                        if self.no_binary {
-                            continue;
-                        }
-
-                        // To be compatible, the wheel must both have
-                        // compatible tags _and_ have a compatible Python
-                        // requirement.
-                        let priority = filename.compatibility(&self.tags).filter(|_| {
-                            file.requires_python
-                                .as_ref()
-                                .map_or(true, |requires_python| {
-                                    requires_python.contains(self.python_requirement.target())
-                                })
-                        });
->>>>>>> bf2ee6bc
                         let dist = Dist::from_registry(
                             DistFilename::WheelFilename(filename),
                             file,
@@ -408,26 +381,6 @@
                     }
                 }
             }
-<<<<<<< HEAD
-            version_map.insert(version, priority_dist);
-        }
-        // Add any left over packages from the version map that we didn't visit
-        // above via `SimpleMetadata`.
-        if let Some(flat_index) = flat_index {
-            version_map.extend(flat_index.into_iter());
-        }
-        Self(version_map)
-    }
-
-    /// Return the [`PrioritizedDist`] for the given version, if any.
-    pub(crate) fn get(&self, version: &Version) -> Option<&PrioritizedDist> {
-        self.0.get(version)
-    }
-
-    /// Return an iterator over [`Version`] and [`PrioritizedDist`] pairs in the map.
-    pub(crate) fn iter(&self) -> impl DoubleEndedIterator<Item = (&Version, &PrioritizedDist)> {
-        self.0.iter()
-=======
             if priority_dist.is_empty() {
                 None
             } else {
@@ -435,34 +388,33 @@
             }
         };
         simple.dist.get_or_init(get_or_init).as_ref()
->>>>>>> bf2ee6bc
-    }
-}
-
-/// Represents a possibly initialized `PrioritizedDistribution` for
+    }
+}
+
+/// Represents a possibly initialized [`PrioritizedDist`] for
 /// a single version of a package.
 #[derive(Debug)]
-enum LazyPrioritizedDistribution {
+enum LazyPrioritizedDist {
     /// Represents a eagerly constructed distribution from a
     /// `FlatDistributions`.
-    OnlyFlat(PrioritizedDistribution),
+    OnlyFlat(PrioritizedDist),
     /// Represents a lazyily constructed distribution from an index into a
     /// `VersionFiles` from `SimpleMetadata`.
-    OnlySimple(SimplePrioritizedDistribution),
+    OnlySimple(SimplePrioritizedDist),
     /// Combines the above. This occurs when we have data from both a flat
     /// distribution and a simple distribution.
     Both {
-        flat: PrioritizedDistribution,
-        simple: SimplePrioritizedDistribution,
+        flat: PrioritizedDist,
+        simple: SimplePrioritizedDist,
     },
 }
 
-/// Represents a lazily initialized `PrioritizedDistribution`.
+/// Represents a lazily initialized `PrioritizedDist`.
 #[derive(Debug)]
-struct SimplePrioritizedDistribution {
+struct SimplePrioritizedDist {
     /// An offset into `SimpleMetadata` corresponding to a `SimpleMetadatum`.
     /// This provides access to a `VersionFiles` that is used to construct a
-    /// `PrioritizedDistribution`.
+    /// `PrioritizedDist`.
     datum_index: usize,
     /// A lazily initialized distribution.
     ///
@@ -471,5 +423,5 @@
     /// if initialization could not find any usable files from which to
     /// construct a distribution. (One easy way to effect this, at the time
     /// of writing, is to use `--exclude-newer 1900-01-01`.)
-    dist: OnceLock<Option<PrioritizedDistribution>>,
+    dist: OnceLock<Option<PrioritizedDist>>,
 }